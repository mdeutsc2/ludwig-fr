
### Changes

version 0.19.0
<<<<<<< HEAD
- The extract_colloids.c utility has been updated so that it takes
  only one comand line argument.
- LTGM.com analysis has been retired as the service is closing. The
  two outstanding recommendations are covered by CodeQL notes.
=======

- Input associated with the choice of force arising from the free energy
  sector has been made more general. Specifically, input keys
  `fd_force_divergence` and `fe_use_stress_relaxation` are replaced.
  - For scalar order parameters an extra version of the "phi_gradmu"
    approach is avaialble" "phi_gradmu_correction".
  - See https://ludwig.epcc.ed.ac.uk/inputs/force.html for details.
>>>>>>> b7cc14d4

version 0.18.0

- Added a lubrication correction offset to allow an option for keeping
  particles clear of plane walls.
  See https://ludwig.epcc.ed.ac.uk/inputs/colloid.html
- Added options for arranging 'first touch' on allocation of memory
  for LB data and field componenents.
  See https://ludwig.epcc.ed.ac.uk/inputs/parallel.html

- Various minor code improvements.

version 0.17.2

- Bug fix (issue #204) prevent crashes with s7_anchoring related to
  proximity of wall/colloid or colloid/colloid. Advice added to
  documentation on avoiding such close approaches.

version 0.17.1

- Bug fix (issue #197). The liquid crystal reduced field strength was reported
  incorrectly in the output (always zero). Thanks to Oliver H. for spotting.

version 0.17.0

- add liquid crystal anchoring "fd_gradient_calculation s7_anchoring"
  - this is a replcement for "3d_7pt_fluid" and does a slightly better
    job at the edges and corners by using a consistent surface normal.
    The anchoring properties are now specifed in a slightly different
    way.
  - For walls, see https://ludwig.epcc.ed.ac.uk/inputs/walls.html
  - For colloids, see https://ludwig.epcc.ed.ac.uk/inputs/colloid.html

  - The existing fd_gradient_calculation 3d_7pt_solid is retained, and
    existing input keys for anchoring will be recognised.

- add option for rectilinear grid format vtk output "extract -l"
- add option for 2d random nematic "lc_q_initialisation random_xy"

- A functional AMD GPU version is now available using HIP.
  - See https://ludwig.epcc.ed.ac.uk/building/index.html

- Various minor improvements

version 0.16.1

- And get the version number right!

version 0.16.0

- Improved host halo swaps are available.
  The implementation of the reduced distribution halo has been replaced
  with one that will work in all circumstances for a single distribution.
  See https://ludwig.epcc.ed.ac.uk/inputs/index.html Parallelism for details.
  No user action is required if you are not interested.

- Reinstated the boundary (wall) - colloid soft sphere potential.
  See https://ludwig.epcc.ed.ac.uk/inputs/colloid.html
  Thanks to Rishish Mishra for spotting this problem.

- Various minor updates.

version 0.15.0

- Active stress implementation is updated to conform to the documented
  case; active emulsion stress is available.
- Add ability to rotate BPI and BPII liquid crystal initial conditions
  Thanks to Oliver H. for this. See Section 3 of web documentation.
- A diagnostic computation and output of the force breakdown on each
  colloid has been added. This is currently via a static switch in
  stats_colloid_force_split.c
- An option for a "lap timer" is now provided.
- Some simple open boundary conditions for fluid and binary composition
  are available. See the "Open boundaries" section at
  https://ludwig.epcc.ed.ac.uk/
- Some refactoring of the lattice Boltzmann basis information has been
  performed in order to be able to move to a more flexible approach.
  This should have no practical impact at present.

version 0.14.0

- Add a ternary free energy. Thanks to Shan Chen and Sergios Granados Leyva.
  - See https://ludwig.epcc.ed.ac.uk/inputs/fe.html
  - Added various initial ternary configurations.
  - Allowed uniform wetting from input via free energy parameters.
  - Added various porous media style initialisations from input;
    input handling has changed slightly.
  - Updated the util/capillary.c code to use the standard map structure,
    and standard output functionality.
- Add back an operational surfactant free energy. There is no
  dynamics available yet.
- Add unit tests for the the same.
- Add a description of how to add a free energy to free_energy.h
- Unified CPU/GPU short regression tests.
- Compilation of target HIP updated for AMD platform. See config/unix-hpcc.mk.

version 0.13.0

- Add report on compiler and start/end times.
- Add report on key/value pairs which appear in input but are not used
  at end of execution.
- Added compensated sums for binary order parameter sum statistic to
  improve robustness of result to round-off. Additional compensation
  in time evolution for Cahn-Hilliard update.
- Add pair_ss_cut_ij interaction: a cut-and-shoft soft sphere potential
  with pair-dependent parameters. Thanks to Qi Kai.
- Added subgrid offset parameter; this replaces ah in the computation
  of the drag force (typically aL >> ah).

version 0.12.0

- Allow user to specify a linear combination of slip and no-slip for
  plane walls. This was originally implementated by Katrin Wolff when
  at Edinburgh, and has been resurrected with the help of Ryan Keogh
  and Tyler Shendruk. See https://ludwig.epcc.ed.ac.uk/inputs/walls.html
- Various minor code quality improvements
- Extended target abstraction layer to include HIP (only tested via
  __HIP_PLATFORM_NVCC__ so far). Thanks to Nikola Vasilev for this.
- Various minor code quality improvements

version 0.11.0
- Add external chemical potential gradient in Cahn Hilliard for
  free energy symmetric. Thanks to Jurij Sablic (jurij.sablic@gmail.com).
- Add Arrhenius viscosity model for compositional order parameter
- Add the ability to run both subgrid and fully resolved particles at
  the same time. Thanks to Qi Kai (kai.qi@epfl.ch) for this.
- Various code quality updates

version 0.10.0
- Added an option to fix colloid position or velocity on a per-direction
  basis, e.g.
    colloid_isfixedrxyz  1_1_0
  allows movement in z-direction only. Any value is overridden by
  colloid_isfixedr. An analogous option colloid_isfixedvxyz is available.
- Added target thread model information to output
- Refactored d_ij and e_ijk from char to int8_t to avoid potential
  pitfalls with default unsigned char.

version 0.9.3
- Allow stress relaxation option in bare liquid crystal free energy

version 0.9.2
- Moved input section in porous media docs to online version only

version 0.9.1
- Disallow porous media files using "status_with_h" as erroneous.
  Use "status_with_c_h" instead.
- Bug fix: allow colloid wetting by default.

version 0.9.0
- The build process has changed to try to move all the configuration
  to the config.mk file. Please see updated examples in the ./config
  directory. The configs are either serial or parallel (not both).
  The build process should now be from the top level and is via
  "make && make test". Serial builds should do "make serial" first.

- You should be able to type "make" in any directory and the local
  default target will be built.

- Executables in utils are built via "make" to be consistent with
  other source directories

- Added input colloid_rebuild_freq (with default 1) to allow discrete
  rebuild to be done less often than every time step

- Regression tests have been re-organised into different directories
  and are run on a per-directory basis (see tests/Makefile)

- The default test is regression/d3q19-short 

- A link to new build and test instructions has been made available
  from the README

- Added travis .travis.yml and relevant config file

- Fixed gcc -Wformat-overflow and a number of other warnings

version 0.8.16
- add option for uniform composition via "phi_initialisation uniform"
- fix composition replacement bug (was dependent on charge psi)

version 0.8.15
- fix "weight = 0" problem in replacement of fluid for binary order
  parameter and add test (issue 30)

version 0.8.14
- add html placeholder

version 0.8.13
- add option for density output via "rho" commands in input

version 0.8.12
- allow force divergence method to see porous media

version 0.8.11
- updated util/length_from_sk.c to take double input to be consistent
  with extract output

version 0.8.10
- Add vtk format output for composition, velocity, in extract;
  automatically detect input format
- Replace dubious assertion in stats_symmetric_length()

version 0.8.09
- Avoid zero-sized allocations in wall.c

version 0.8.08
- Repaired util/colloid_init.c
- Separate vtk scalar order / director / biaxial order files

version 0.8.07
- Updated the extract program to include vtk headers
- Added some Bond number test examples regression/d3q19/serial-bond-c01.inp

Version 0.8.05
- Added the option to specify fixed liquid crystal anchoring orientation
  from the input.

Version 0.8.04
- Fixed bug in device halo swap.

Version 0.8.0

- The constraint that the number of MPI tasks divide exactly the system
  size in each direction has been relaxed. Logically rectangular, but
  uneven decompositions are computed automatically if required.

- Output format in parallel. Files for a given I/O group now appear with
  data in a format which is independent of parallel decomposition. This
  means an 'extract' step is no longer required. It also means files
  generated with previous versions will no longer work as input.

- Different collision relaxation time schemes are now available by using
  the 'lb_relaxation_scheme' input either ('bgk', 'trt', or 'm10'). The
  default is unchanged ('m10').

- An option for a 'split' treatment of symmetric and antisymmetric stress
  arising from the thermodynamic sector has been introduced. This is
  via the input key 'fe_use_stress_relaxation yes'. This introduces the
  symmetric part of the stress as a relaxation in the collision, while
  the anti-symmetric part is via the force (via divergence). The default
  is still to treat the whole stress via the divergence.

- A 'second active stress' is now available for active liquid crystals.<|MERGE_RESOLUTION|>--- conflicted
+++ resolved
@@ -2,20 +2,17 @@
 ### Changes
 
 version 0.19.0
-<<<<<<< HEAD
+
 - The extract_colloids.c utility has been updated so that it takes
   only one comand line argument.
 - LTGM.com analysis has been retired as the service is closing. The
   two outstanding recommendations are covered by CodeQL notes.
-=======
-
 - Input associated with the choice of force arising from the free energy
   sector has been made more general. Specifically, input keys
   `fd_force_divergence` and `fe_use_stress_relaxation` are replaced.
   - For scalar order parameters an extra version of the "phi_gradmu"
     approach is avaialble" "phi_gradmu_correction".
   - See https://ludwig.epcc.ed.ac.uk/inputs/force.html for details.
->>>>>>> b7cc14d4
 
 version 0.18.0
 
