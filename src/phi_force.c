/*****************************************************************************
 *
 *  phi_force.c
 *
 *  TODO:
 *  This file largely concerns computing the divergence of the
 *  stress when LE planes are present.
 *  Other material needs to be refactored. In particular, the
 *  only routine specific to phi is the phi grad mu calculation.
 *
 *
 *  Computes the force on the fluid from the thermodynamic sector
 *  via the divergence of the chemical stress. Its calculation as
 *  a divergence ensures momentum is conserved.
 *
 *  Note that the stress may be asymmetric.
 *
 *  Edinburgh Soft Matter and Statistical Physics Group and
 *  Edinburgh Parallel Computing Centre
 *
 *  (c) 2011-2021 The University of Edinburgh
 *
 *  Contributing authors:
 *  Kevin Stratford (kevin@epcc.ed.ac.uk)
 *
 *****************************************************************************/

#include <assert.h>
#include <stdlib.h>
#include <math.h>

#include "kernel.h"
#include "field_grad_s.h"
#include "field_s.h"
#include "hydro.h"
#include "pth_s.h"
#include "timer.h"
#include "phi_force.h"
#include "phi_force_colloid.h"
#include "physics.h"


static int phi_force_compute_fluxes(lees_edw_t * le, fe_t * fe, int nall,
				    double * fxe,
				    double * fxw,
				    double * fxy,
				    double * fxz);
static int phi_force_flux_divergence(cs_t * cs, hydro_t * hydro, double * fe,
				     double * fw, double * fy, double * fz);
static int phi_force_flux_fix_local(lees_edw_t * le, int nall, double * fluxe,
				    double * fluxw);
static int phi_force_flux_divergence_with_fix(cs_t * cs,
					      hydro_t * hydro, double * fe,
					      double * fw,
					      double * fy, double * fz);
static int phi_force_flux(cs_t * cs, lees_edw_t * le, fe_t * fe,
			  wall_t * wall, hydro_t * hydro);
static __host__ int phi_force_wallx(cs_t * cs, wall_t * wall, fe_t * fe, double * fxe, double * fxw);
static int phi_force_fluid_phi_gradmu(lees_edw_t * le, pth_t * pth, fe_t * fe,
				      field_t * phi,
				      hydro_t * hydro);
<<<<<<< HEAD
static int phi_force_solid_phi_gradmu(lees_edw_t * le, pth_t * pth, fe_t * fe,
				      field_t * phi,
				      hydro_t * hydro, map_t * map);

static int phi_force_fluid_cs_gradmu(cs_t * cs, fe_t * fe, field_t * field,
			      hydro_t * hydro);
static int phi_force_solid_cs_gradmu(cs_t * cs, fe_t * fe,
field_t * field,
hydro_t * hydro, map_t * map);
=======
static int phi_force_fluid_phi_gradmu_ext(cs_t * cs, field_t * fphi,
					  hydro_t * hydro);
>>>>>>> a9f33280

/*****************************************************************************
 *
 *  phi_force_calculation
 *
 *  Driver routine to compute the body force on fluid from phi sector.
 *
 *  If hydro is NULL, we assume hydroynamics is not present, so there
 *  is no force.
 *
 *  TODO:
 *  This routine is a bit of a mess and needs to be refactored to
 *  include the code in the main time step loop.
 *
 *****************************************************************************/

__host__ int phi_force_calculation(pe_t * pe, cs_t * cs, lees_edw_t * le,
				   wall_t * wall,
				   pth_t * pth, fe_t * fe, map_t * map,
				   field_t * phi, hydro_t * hydro) {

  int is_pm;
  int nplanes = 0;

  if (pth == NULL) return 0;
  if (hydro == NULL) return 0; 
  if (pth->method == PTH_METHOD_NO_FORCE) return 0;

  wall_is_pm(wall, &is_pm);

  if (le) nplanes = lees_edw_nplane_total(le);

  if (nplanes > 0) {
    /* Must use the flux method for LE planes */
    assert(le);
    phi_force_flux(cs, le, fe, wall, hydro);
  }
  else {
    switch (pth->method) {
    case PTH_METHOD_DIVERGENCE:
      pth_stress_compute(pth, fe);
      if (wall_present(wall) || is_pm) {
	pth_force_fluid_wall_driver(pth, hydro, map, wall);
      }
      else {
	pth_force_fluid_driver(pth, hydro);
      }
      break;
    case PTH_METHOD_GRADMU:
<<<<<<< HEAD
      if (is_pm) {
        if (le) {
	  phi_force_solid_phi_gradmu(le, pth, fe, phi, hydro, map);
	}
	else {
	  phi_force_solid_cs_gradmu(cs, fe, phi, hydro, map);
	}
      }
      else {
	if (le) {
	  phi_force_fluid_phi_gradmu(le, pth, fe, phi, hydro);
	}
	else {
	  phi_force_fluid_cs_gradmu(cs, fe, phi, hydro);
	}
      }
      break;
    case PTH_METHOD_STRESS_ONLY:
      pth_stress_compute(pth, fe);
=======
      phi_force_fluid_phi_gradmu(le, pth, fe, phi, hydro);
      phi_force_fluid_phi_gradmu_ext(cs, phi, hydro);
>>>>>>> a9f33280
      break;
    default:
      pe_fatal(pe, "Bad force method\n");
    }
  }

  return 0;
}

/*****************************************************************************
 *
 *  phi_force_fluid_phi_gradmu
 *
 *  This computes and stores the force on the fluid via
 *    f_a = - phi \nabla_a mu
 *
 *  which is appropriate for the symmtric and Brazovskii
 *  free energies, It is provided as a choice.
 *
 *  The gradient of the chemical potential is computed as
 *    grad_x mu = 0.5*(mu(i+1) - mu(i-1)) etc
 *  Lees-Edwards planes are allowed for.
 *
 *****************************************************************************/

static int phi_force_fluid_phi_gradmu(lees_edw_t * le, pth_t * pth,
				      fe_t * fe, field_t * fphi,
				      hydro_t * hydro) {

  int ic, jc, kc, icm1, icp1;
  int index0, indexm1, indexp1;
  int nhalo;
  int nlocal[3];
  int zs, ys;
  double phi, mum1, mup1;
  double force[3];

  assert(le);
  assert(fphi);
  assert(hydro);

  lees_edw_nhalo(le, &nhalo);
  lees_edw_nlocal(le, nlocal);
  assert(nhalo >= 2);

  /* Memory strides */
  zs = 1;
  ys = (nlocal[Z] + 2*nhalo)*zs;

  for (ic = 1; ic <= nlocal[X]; ic++) {
    icm1 = lees_edw_ic_to_buff(le, ic, -1);
    icp1 = lees_edw_ic_to_buff(le, ic, +1);
    for (jc = 1; jc <= nlocal[Y]; jc++) {
      for (kc = 1; kc <= nlocal[Z]; kc++) {

	index0 = lees_edw_index(le, ic, jc, kc);
	field_scalar(fphi, index0, &phi);

        indexm1 = lees_edw_index(le, icm1, jc, kc);
        indexp1 = lees_edw_index(le, icp1, jc, kc);

	fe->func->mu(fe, indexm1, &mum1);
	fe->func->mu(fe, indexp1, &mup1);

        force[X] = -phi*0.5*(mup1 - mum1);

	fe->func->mu(fe, index0 - ys, &mum1);
	fe->func->mu(fe, index0 + ys, &mup1);

        force[Y] = -phi*0.5*(mup1 - mum1);

	fe->func->mu(fe, index0 - zs, &mum1);
	fe->func->mu(fe, index0 + zs, &mup1);

        force[Z] = -phi*0.5*(mup1 - mum1);

	/* Store the force on lattice */

	hydro_f_local_add(hydro, index0, force);

	/* Next site */
      }
    }
  }

  return 0;
}

/*****************************************************************************
 *
 *  phi_force_fluid_cs_gradmu
 *
 *  Intended for surfactant model with more than one order parameter,
 *  and corrspondingly chemical potentials.
 *
 *****************************************************************************/

int phi_force_fluid_cs_gradmu(cs_t * cs, fe_t * fe, field_t * field,
			      hydro_t * hydro) {

  int ic, jc, kc;
  int index0, indexm1, indexp1;
  int nlocal[3];
  int n1;
  double phi[3], mum1[3], mup1[3];
  double force[3];

  assert(cs);
  assert(fe);
  assert(field);
  assert(hydro);
  assert(field->nf <= 3);

  cs_nlocal(cs, nlocal);

  for (ic = 1; ic <= nlocal[X]; ic++) {
    for (jc = 1; jc <= nlocal[Y]; jc++) {
      for (kc = 1; kc <= nlocal[Z]; kc++) {

	index0 = cs_index(cs, ic, jc, kc);
	field_scalar_array(field, index0, phi);

        indexm1 = cs_index(cs, ic-1, jc, kc);
        indexp1 = cs_index(cs, ic+1, jc, kc);

	fe->func->mu(fe, indexm1, mum1);
	fe->func->mu(fe, indexp1, mup1);

	force[X] = 0.0;
	for (n1 = 0; n1 < field->nf; n1++) {
	  force[X] -= phi[n1]*0.5*(mup1[n1] - mum1[n1]);
	}

        indexm1 = cs_index(cs, ic, jc-1, kc);
        indexp1 = cs_index(cs, ic, jc+1, kc);

	fe->func->mu(fe, indexm1, mum1);
	fe->func->mu(fe, indexp1, mup1);

	force[Y] = 0.0;
	for (n1 = 0; n1 < field->nf; n1++) {
	  force[Y] -= phi[n1]*0.5*(mup1[n1] - mum1[n1]);
	}

        indexm1 = cs_index(cs, ic, jc, kc-1);
        indexp1 = cs_index(cs, ic, jc, kc+1);

	fe->func->mu(fe, indexm1, mum1);
	fe->func->mu(fe, indexp1, mup1);

	force[Z] = 0.0;
	for (n1 = 0; n1 < field->nf; n1++) {
	  force[Z] -= phi[n1]*0.5*(mup1[n1] - mum1[n1]);
	}

	/* Store the force on lattice */

	hydro_f_local_add(hydro, index0, force);

	/* Next site */
      }
    }
  }

  return 0;
}

/*****************************************************************************
 *
 *  phi_force_solid_cs_gradmu
 *
 *  This computes and stores the force on the fluid via
 *    f_a = - phi \nabla_a mu
 *
 *  which is appropriate for the symmtric and Brazovskii
 *  free energies, This version allows a solid wall, and
 *  makes the approximation that the normal gradient of
 *  the chemical potential at the wall is zero.
 *
 *  The gradient of the chemical potential is computed as
 *    grad_x mu = 0.5*(mu(i+1) - mu(i) + mu(i) - mu(i-1)) etc
 *  which collapses to the fluid version away from any wall.
 *
 *  Ternary free energy: there are two order parameters and three
 *  chemical potentials. The force only involves the first two
 *  chemical potentials, so loops involving nf are relevant.
 *
 *****************************************************************************/

int phi_force_solid_cs_gradmu(cs_t * cs, fe_t * fe, field_t * field,
			      hydro_t * hydro, map_t * map ) {

  int ic, jc, kc;
  int index0, indexm1, indexp1;
  int nlocal[3];

  int n1;
  int mapm1, mapp1;
  double phi[3], mu[3], mum1[3], mup1[3];
  double force[3];

  assert(cs);
  assert(fe);
  assert(field);
  assert(hydro);
  assert(field->nf <= 3);

  cs_nlocal(cs,nlocal);

  for (ic = 1; ic <= nlocal[X]; ic++) {
    for (jc = 1; jc <= nlocal[Y]; jc++) {
      for (kc = 1; kc <= nlocal[Z]; kc++) {

	index0 = cs_index(cs, ic, jc, kc);
	field_scalar_array(field, index0, phi);
        fe->func->mu(fe, index0, mu);

        indexm1 = cs_index(cs, ic-1, jc, kc);
        indexp1 = cs_index(cs, ic+1, jc, kc);

	fe->func->mu(fe, indexm1, mum1);
	fe->func->mu(fe, indexp1, mup1);

        map_status(map, indexm1, &mapm1);
        map_status(map, indexp1, &mapp1);

	if (mapm1 == MAP_BOUNDARY) {
	  for (n1 = 0; n1 < field->nf; n1++) {
	    mum1[n1] = mu[n1];
	  }
	}
	if (mapp1 == MAP_BOUNDARY) {
	  for (n1 = 0; n1 < field->nf; n1++) {
	    mup1[n1] = mu[n1];
	  }
	}
      
	force[X] = 0.0;
	for (n1 = 0; n1 < field->nf; n1++) {
	  force[X] -= phi[n1]*0.5*(mup1[n1] - mum1[n1]);
	}

	indexm1 = cs_index(cs, ic, jc-1, kc);
	indexp1 = cs_index(cs, ic, jc+1, kc);
          
	fe->func->mu(fe, indexm1, mum1);
	fe->func->mu(fe, indexp1, mup1);
    
        map_status(map, indexm1, &mapm1);
        map_status(map, indexp1, &mapp1);
          
	if (mapm1 == MAP_BOUNDARY) {
	  for (n1 =0; n1 < field->nf; n1++) {
	    mum1[n1] = mu[n1];
	  }
	}
	if (mapp1 == MAP_BOUNDARY) {
	  for (n1 = 0; n1 < field->nf; n1++) {
	    mup1[n1] = mu[n1];
	  }
	}
        
	force[Y] = 0.0;
	for (n1 = 0; n1 < field->nf; n1++) {
	  force[Y] -= phi[n1]*0.5*(mup1[n1] - mum1[n1]);
	}
          
	indexm1 = cs_index(cs, ic, jc, kc-1);
	indexp1 = cs_index(cs, ic, jc, kc+1);
          
	fe->func->mu(fe, indexm1, mum1);
	fe->func->mu(fe, indexp1, mup1);

        map_status(map, indexm1, &mapm1);
        map_status(map, indexp1, &mapp1);
          
	if (mapm1 == MAP_BOUNDARY) {
	  for (n1 = 0; n1 < field->nf; n1++) {
	    mum1[n1] = mu[n1];
	  }
	}
	if (mapp1 == MAP_BOUNDARY) {
	  for (n1 = 0; n1 < field->nf; n1++) {
	    mup1[n1] = mu[n1];
	  }
	}
        
	force[Z] = 0.0;
	for (n1 = 0; n1 < field->nf; n1++) {
	  force[Z] -= phi[n1]*0.5*(mup1[n1] - mum1[n1]);
	}

	/* Store the force on lattice */

	hydro_f_local_add(hydro, index0, force);

	/* Next site */
      }
    }
  }

  return 0;
}

/*****************************************************************************
 *
 *  phi_force_solid_phi_gradmu
 *
 *  This computes and stores the force on the fluid via
 *    f_a = - phi \nabla_a mu
 *
 *  which is appropriate for the symmtric and Brazovskii
 *  free energies, This version allows a solid wall, and
 *  makes the approximation that the normal gradient of
 *  the chemical potential at the wall is zero.
 *
 *  The gradient of the chemical potential is computed as
 *    grad_x mu = 0.5*(mu(i+1) - mu(i) + mu(i) - mu(i-1)) etc
 *  which collapses to the fluid version away from any wall.
 *
 *****************************************************************************/

static int phi_force_solid_phi_gradmu(lees_edw_t * le, pth_t * pth,
				      fe_t * fe, field_t * fphi,
				      hydro_t * hydro, map_t * map) {

  int ic, jc, kc, icm1, icp1;
  int index0, indexm1, indexp1;
  int nhalo;
  int nlocal[3];
  int zs, ys, xs;
  int mapm1, mapp1;
  double phi, mu, mum1, mup1;
  double force[3];

  assert(le);
  assert(fphi);
  assert(hydro);

  lees_edw_nhalo(le, &nhalo);
  lees_edw_nlocal(le, nlocal);
  assert(nhalo >= 2);

  /* Memory strides */
  zs = 1;
  ys = (nlocal[Z] + 2*nhalo)*zs;
  xs = (nlocal[Y] + 2*nhalo)*ys;

  for (ic = 1; ic <= nlocal[X]; ic++) {
    icm1 = lees_edw_ic_to_buff(le, ic, -1);
    icp1 = lees_edw_ic_to_buff(le, ic, +1);
    for (jc = 1; jc <= nlocal[Y]; jc++) {
      for (kc = 1; kc <= nlocal[Z]; kc++) {

	index0 = lees_edw_index(le, ic, jc, kc);
	field_scalar(fphi, index0, &phi);
        fe->func->mu(fe, index0, &mu);

        indexm1 = lees_edw_index(le, icm1, jc, kc);
        indexp1 = lees_edw_index(le, icp1, jc, kc);

	fe->func->mu(fe, indexm1, &mum1);
	fe->func->mu(fe, indexp1, &mup1);

        map_status(map, index0 - xs, &mapm1);
        map_status(map, index0 + xs, &mapp1);
        if (mapm1 == MAP_BOUNDARY) mum1 = mu;
        if (mapp1 == MAP_BOUNDARY) mup1 = mu;

        force[X] = -phi*0.5*(mup1 - mu + mu - mum1);

	fe->func->mu(fe, index0 - ys, &mum1);
	fe->func->mu(fe, index0 + ys, &mup1);

        map_status(map, index0 - ys, &mapm1);
        map_status(map, index0 + ys, &mapp1);
        if (mapm1 == MAP_BOUNDARY) mum1 = mu;
        if (mapp1 == MAP_BOUNDARY) mup1 = mu;

        force[Y] = -phi*0.5*(mup1 - mu + mu - mum1);

	fe->func->mu(fe, index0 - zs, &mum1);
	fe->func->mu(fe, index0 + zs, &mup1);

        map_status(map, index0 - zs, &mapm1);
        map_status(map, index0 + zs, &mapp1);
        if (mapm1 == MAP_BOUNDARY) mum1 = mu;
        if (mapp1 == MAP_BOUNDARY) mup1 = mu;

        force[Z] = -phi*0.5*(mup1 - mu + mu - mum1);

	/* Store the force on lattice */

	hydro_f_local_add(hydro, index0, force);

	/* Next site */
      }
    }
  }

  return 0;
}


/*****************************************************************************
 *
 *  phi_force_fluid_phi_gradmu_ext
 *
 *  As for phi_force_fluid_phi_gradmu(), except this is a contribution\
 *  from the external chemical potential gradient.
 *
 *****************************************************************************/

static int phi_force_fluid_phi_gradmu_ext(cs_t * cs, field_t * fphi,
					  hydro_t * hydro) {
  int ic, jc, kc;
  int index0;
  int nlocal[3];
  double phi;
  double force[3];

  double grad_mu[3];
  physics_t * phys = NULL;

  assert(cs);
  assert(fphi);
  assert(hydro);

  cs_nlocal(cs, nlocal);

  physics_ref(&phys);
  physics_grad_mu(phys, grad_mu);

  for (ic = 1; ic <= nlocal[X]; ic++) {
    for (jc = 1; jc <= nlocal[Y]; jc++) {
      for (kc = 1; kc <= nlocal[Z]; kc++) {

	index0 = cs_index(cs, ic, jc, kc);
	field_scalar(fphi, index0, &phi);

        force[X] = -phi*grad_mu[X];
        force[Y] = -phi*grad_mu[Y];
        force[Z] = -phi*grad_mu[Z];

	/* Accumulate the force on lattice */

	hydro_f_local_add(hydro, index0, force);

	/* Next site */
      }
    }
  }

  return 0;
}


/*****************************************************************************
 *
 *  phi_force_flux
 *
 *  Here we compute the momentum fluxes, the divergence of which will
 *  give rise to the force on the fluid.
 *
 *  The flux form is used to ensure conservation, and to allow
 *  the appropriate corrections when LE planes are present.
 *
 *  TODO: the "ownership" is not very clear here. Where does it
 *        belong?
 *
 *****************************************************************************/

static int phi_force_flux(cs_t * cs, lees_edw_t * le, fe_t * fe,
			  wall_t * wall, hydro_t * hydro) {
  int n;
  int iswall[3];
  int fix_fluxes = 1;

  double * fluxe;
  double * fluxw;
  double * fluxy;
  double * fluxz;

  assert(hydro);

  wall_present_dim(wall, iswall);
  cs_nsites(cs, &n);

  fluxe = (double *) malloc(3*n*sizeof(double));
  fluxw = (double *) malloc(3*n*sizeof(double));
  fluxy = (double *) malloc(3*n*sizeof(double));
  fluxz = (double *) malloc(3*n*sizeof(double));

  if (fluxe == NULL) pe_fatal(hydro->pe, "malloc(fluxe) force failed");
  if (fluxw == NULL) pe_fatal(hydro->pe, "malloc(fluxw) force failed");
  if (fluxy == NULL) pe_fatal(hydro->pe, "malloc(fluxy) force failed");
  if (fluxz == NULL) pe_fatal(hydro->pe, "malloc(fluxz) force failed");

  phi_force_compute_fluxes(le, fe, n, fluxe, fluxw, fluxy, fluxz);

  if (iswall[X]) phi_force_wallx(cs, wall, fe, fluxe, fluxw);
  if (iswall[Y]) pe_fatal(hydro->pe, "Not allowed\n");
  if (iswall[Z]) pe_fatal(hydro->pe, "Not allowed\n");

  if (fix_fluxes || wall_present(wall)) {
    phi_force_flux_fix_local(le, n, fluxe, fluxw);
    phi_force_flux_divergence(cs, hydro, fluxe, fluxw, fluxy, fluxz);
  }
  else {
    phi_force_flux_divergence_with_fix(cs, hydro, fluxe, fluxw, fluxy, fluxz);
  }

  free(fluxz);
  free(fluxy);
  free(fluxw);
  free(fluxe);

  return 0;
}

/*****************************************************************************
 *
 *  phi_force_compute_fluxes
 *
 *  Linearly interpolate the chemical stress to the cell faces to get
 *  the momentum fluxes.
 *
 *  This is designed for LE planes; the chemical stress routine must
 *  be called directly, as phi_force_stress cannot handle the planes.
 *
 *****************************************************************************/


static int phi_force_compute_fluxes(lees_edw_t * le, fe_t * fe, int nall,
				    double * fluxe, double * fluxw,
				    double * fluxy, double * fluxz) {

  int ia, ic, jc, kc, icm1, icp1;
  int index, index1;
  int nlocal[3];

  double pth0[3][3];
  double pth1[3][3];

  assert(le);
  assert(fe);
  assert(fe->func->stress);

  lees_edw_nlocal(le, nlocal);

  for (ic = 1; ic <= nlocal[X]; ic++) {
    icm1 = lees_edw_ic_to_buff(le, ic, -1);
    icp1 = lees_edw_ic_to_buff(le, ic, +1);
    for (jc = 0; jc <= nlocal[Y]; jc++) {
      for (kc = 0; kc <= nlocal[Z]; kc++) {

	index = lees_edw_index(le, ic, jc, kc);

	/* Compute pth at current point */
	fe->func->stress(fe, index, pth0);

	/* fluxw_a = (1/2)[P(i, j, k) + P(i-1, j, k)]_xa */
	
	index1 = lees_edw_index(le, icm1, jc, kc);

	fe->func->stress(fe, index1, pth1);

	for (ia = 0; ia < 3; ia++) {
	  fluxw[addr_rank1(nall,3,index,ia)] = 0.5*(pth1[ia][X] + pth0[ia][X]);
	}

	/* fluxe_a = (1/2)[P(i, j, k) + P(i+1, j, k)_xa */

	index1 = lees_edw_index(le, icp1, jc, kc);
	fe->func->stress(fe, index1, pth1);

	for (ia = 0; ia < 3; ia++) {
	  fluxe[addr_rank1(nall,3,index,ia)] = 0.5*(pth1[ia][X] + pth0[ia][X]);
	}

	/* fluxy_a = (1/2)[P(i, j, k) + P(i, j+1, k)]_ya */

	index1 = lees_edw_index(le, ic, jc+1, kc);
	fe->func->stress(fe, index1, pth1);

	for (ia = 0; ia < 3; ia++) {
	  fluxy[addr_rank1(nall,3,index,ia)] = 0.5*(pth1[ia][Y] + pth0[ia][Y]);
	}

	/* fluxz_a = (1/2)[P(i, j, k) + P(i, j, k+1)]_za */

	index1 = lees_edw_index(le, ic, jc, kc+1);
	fe->func->stress(fe, index1, pth1);

	for (ia = 0; ia < 3; ia++) {
	  fluxz[addr_rank1(nall,3,index,ia)] = 0.5*(pth1[ia][Z] + pth0[ia][Z]);
	}
	/* Next site */
      }
    }
  }

  return 0;
}

/*****************************************************************************
 *
 *  phi_force_flux_divergence
 *
 *  Take the diverence of the momentum fluxes to get a force on the
 *  fluid site.
 *
 *****************************************************************************/

static int phi_force_flux_divergence(cs_t * cs, hydro_t * hydro,
				     double * fluxe, double * fluxw,
				     double * fluxy, double * fluxz) {
  int nlocal[3];
  int nsf;
  int ic, jc, kc, ia;
  int index, indexj, indexk;

  assert(cs);
  assert(hydro);
  assert(fluxe);
  assert(fluxw);
  assert(fluxy);
  assert(fluxz);

  cs_nlocal(cs, nlocal);
  cs_nsites(cs, &nsf);

  for (ic = 1; ic <= nlocal[X]; ic++) {
    for (jc = 1; jc <= nlocal[Y]; jc++) {
      for (kc = 1; kc <= nlocal[Z]; kc++) {

        index  = cs_index(cs, ic, jc, kc);
	indexj = cs_index(cs, ic, jc-1, kc);
	indexk = cs_index(cs, ic, jc, kc-1);

	for (ia = 0; ia < 3; ia++) {
	  hydro->f[addr_rank1(hydro->nsite, NHDIM, index, ia)]
	    += -(+ fluxe[addr_rank1(nsf,3,index,ia)]
		 - fluxw[addr_rank1(nsf,3,index,ia)]
		 + fluxy[addr_rank1(nsf,3,index,ia)]
		 - fluxy[addr_rank1(nsf,3,indexj,ia)]
		 + fluxz[addr_rank1(nsf,3,index,ia)]
		 - fluxz[addr_rank1(nsf,3,indexk,ia)]);
	}
      }
    }
  }

  return 0;
}

/*****************************************************************************
 *
 *  phi_force_flux_divergence_with_fix
 *
 *  Take the diverence of the momentum fluxes to get a force on the
 *  fluid site.
 *
 *  It is intended that these fluxes are uncorrected, and that a
 *  global constraint on the total force is enforced. This costs
 *  one Allreduce per call. 
 *
 *  TODO:
 *  The assert(0) indicates this routine is unused; the "local"
 *  version below is preferred.
 *
 *****************************************************************************/

static int phi_force_flux_divergence_with_fix(cs_t * cs,
					      hydro_t * hydro,
					      double * fluxe, double * fluxw,
					      double * fluxy,
					      double * fluxz) {
  int nlocal[3];
  int ic, jc, kc, index, ia;
  int indexj, indexk;
  int nsf;

  double f[3];
  double fsum_local[3];
  double fsum[3];
  double rv;
  double ltot[3];
  MPI_Comm comm;

  assert(cs);
  assert(hydro);
  assert(fluxe);
  assert(fluxw);
  assert(fluxy);
  assert(fluxz);

  assert(0); /* NO TEST? */

  cs_ltot(cs, ltot);
  cs_nlocal(cs, nlocal);
  cs_nsites(cs, &nsf);
  cs_cart_comm(cs, &comm);

  for (ia = 0; ia < 3; ia++) {
    fsum_local[ia] = 0.0;
  }

  for (ic = 1; ic <= nlocal[X]; ic++) {
    for (jc = 1; jc <= nlocal[Y]; jc++) {
      for (kc = 1; kc <= nlocal[Z]; kc++) {

        index  = cs_index(cs, ic, jc, kc);
	indexj = cs_index(cs, ic, jc-1, kc);
	indexk = cs_index(cs, ic, jc, kc-1);

	for (ia = 0; ia < 3; ia++) {
	  f[ia]
	    = - (+ fluxe[addr_rank1(nsf,3,index,ia)]
		 - fluxw[addr_rank1(nsf,3,index,ia)]
		 + fluxy[addr_rank1(nsf,3,index,ia)]
		 - fluxy[addr_rank1(nsf,3,indexj,ia)]
		 + fluxz[addr_rank1(nsf,3,index,ia)]
		 - fluxz[addr_rank1(nsf,3,indexk,ia)]);
	  fsum_local[ia] += f[ia];
	}
      }
    }
  }

  MPI_Allreduce(fsum_local, fsum, 3, MPI_DOUBLE, MPI_SUM, comm);

  rv = 1.0/(ltot[X]*ltot[Y]*ltot[Z]);

  for (ia = 0; ia < 3; ia++) {
    fsum[ia] *= rv;
  }

  for (ic = 1; ic <= nlocal[X]; ic++) {
    for (jc = 1; jc <= nlocal[Y]; jc++) {
      for (kc = 1; kc <= nlocal[Z]; kc++) {

        index  = cs_index(cs, ic, jc, kc);
	indexj = cs_index(cs, ic, jc-1, kc);
	indexk = cs_index(cs, ic, jc, kc-1);

	for (ia = 0; ia < 3; ia++) {
	  f[ia]
	    = - (+ fluxe[addr_rank1(nsf,3,index,ia)]
		 - fluxw[addr_rank1(nsf,3,index,ia)]
		 + fluxy[addr_rank1(nsf,3,index,ia)]
		 - fluxy[addr_rank1(nsf,3,indexj,ia)]
		 + fluxz[addr_rank1(nsf,3,index,ia)]
		 - fluxz[addr_rank1(nsf,3,indexk,ia)]);
	  f[ia] -= fsum[ia];
	}
	hydro_f_local_add(hydro, index, f);
      }
    }
  }

  return 0;
}

/*****************************************************************************
 *
 *  phi_force_flux_fix_local
 *
 *  A per-plane version of the above. We know that, integrated across the
 *  area of the plane, the fluxw and fluxe contributions must be equal.
 *  Owing to the interpolation, this may not be exactly satisfied.
 *
 *  For each plane, there is therefore a correction.
 *
 *****************************************************************************/

static int phi_force_flux_fix_local(lees_edw_t * le, int nall,
				    double * fluxe, double * fluxw) {

  int nlocal[3];
  int nplane;
  int nhalo;
  int ic, jc, kc, index, index1, ia, ip;

  double * fbar = NULL;     /* Local sum over plane */
  double * fcor = NULL;     /* Global correction */
  double ra;                /* Normaliser */
  double ltot[3];

  MPI_Comm comm;

  assert(le);

  lees_edw_ltot(le, ltot);

  nplane = lees_edw_nplane_local(le);

  if (nplane == 0) return 0;

  lees_edw_nhalo(le, &nhalo);
  lees_edw_nlocal(le, nlocal);
  lees_edw_plane_comm(le, &comm);

  fbar = (double *) calloc(3*nplane, sizeof(double));
  fcor = (double *) calloc(3*nplane, sizeof(double));

  assert(fbar);
  assert(fcor);
  /* TODO: decide "ownership" to find pe */

  for (ip = 0; ip < nplane; ip++) { 

    ic = lees_edw_plane_location(le, ip);

    for (jc = 1; jc <= nlocal[Y]; jc++) {
      for (kc = 1; kc <= nlocal[Z]; kc++) {

        index = lees_edw_index(le, ic, jc, kc);
        index1 = lees_edw_index(le, ic + 1, jc, kc);

	for (ia = 0; ia < 3; ia++) {
	  fbar[3*ip + ia] += - fluxe[addr_rank1(nall,3,index,ia)]
	    + fluxw[addr_rank1(nall,3,index1,ia)];
	}
      }
    }
  }

  MPI_Allreduce(fbar, fcor, 3*nplane, MPI_DOUBLE, MPI_SUM, comm);

  ra = 0.5/(ltot[Y]*ltot[Z]);

  for (ip = 0; ip < nplane; ip++) { 

    ic = lees_edw_plane_location(le, ip);

    for (jc = 1; jc <= nlocal[Y]; jc++) {
      for (kc = 1; kc <= nlocal[Z]; kc++) {

        index  = lees_edw_index(le, ic, jc, kc);
        index1 = lees_edw_index(le, ic + 1, jc, kc);

	for (ia = 0; ia < 3; ia++) {
	  fluxe[addr_rank1(nall,3,index,ia)] += ra*fcor[3*ip + ia];
	  fluxw[addr_rank1(nall,3,index1,ia)] -= ra*fcor[3*ip +ia];
	}
      }
    }
  }

  free(fcor);
  free(fbar);

  return 0;
}

/*****************************************************************************
 *
 *  phi_force_wallx
 *
 *  We extrapolate the stress to the wall. This is equivalent to using
 *  a one-sided gradient when we get to do the divergence.
 *
 *  The stress on the wall is recorded for accounting purposes.
 *
 *****************************************************************************/

static __host__
int phi_force_wallx(cs_t * cs, wall_t * wall, fe_t * fe, double * fluxe,
			   double * fluxw) {

  int ic, jc, kc;
  int index, ia;
  int nsf;
  int nlocal[3];
  int mpisz[3];
  int mpicoords[3];

  double fw[3];         /* Net force on wall */
  double pth0[3][3];    /* Chemical stress at fluid point next to wall */

  assert(cs);
  assert(wall);
  assert(fe);
  assert(fe->func->stress);

  cs_nlocal(cs, nlocal);
  cs_nsites(cs, &nsf);
  cs_cartsz(cs, mpisz);
  cs_cart_coords(cs, mpicoords);

  fw[X] = 0.0;
  fw[Y] = 0.0;
  fw[Z] = 0.0;

  if (mpicoords[X] == 0) {
    ic = 1;

    for (jc = 1; jc <= nlocal[Y]; jc++) {
      for (kc = 1; kc <= nlocal[Z]; kc++) {

	index = cs_index(cs, ic, jc, kc);
	fe->func->stress(fe, index, pth0);

	for (ia = 0; ia < 3; ia++) {
	  fluxw[addr_rank1(nsf,3,index,ia)] = pth0[ia][X];
	  fw[ia] -= pth0[ia][X];
	}
      }
    }
  }

  if (mpicoords[X] == mpisz[X] - 1) {
    ic = nlocal[X];

    for (jc = 1; jc <= nlocal[Y]; jc++) {
      for (kc = 1; kc <= nlocal[Z]; kc++) {

	index = cs_index(cs, ic, jc, kc);
	fe->func->stress(fe, index, pth0);

	for (ia = 0; ia < 3; ia++) {
	  fluxe[addr_rank1(nsf,3,index,ia)] = pth0[ia][X];
	  fw[ia] += pth0[ia][X];
	}
      }
    }
  }

  wall_momentum_add(wall, fw);

  return 0;
}<|MERGE_RESOLUTION|>--- conflicted
+++ resolved
@@ -59,7 +59,6 @@
 static int phi_force_fluid_phi_gradmu(lees_edw_t * le, pth_t * pth, fe_t * fe,
 				      field_t * phi,
 				      hydro_t * hydro);
-<<<<<<< HEAD
 static int phi_force_solid_phi_gradmu(lees_edw_t * le, pth_t * pth, fe_t * fe,
 				      field_t * phi,
 				      hydro_t * hydro, map_t * map);
@@ -69,10 +68,8 @@
 static int phi_force_solid_cs_gradmu(cs_t * cs, fe_t * fe,
 field_t * field,
 hydro_t * hydro, map_t * map);
-=======
 static int phi_force_fluid_phi_gradmu_ext(cs_t * cs, field_t * fphi,
 					  hydro_t * hydro);
->>>>>>> a9f33280
 
 /*****************************************************************************
  *
@@ -122,7 +119,6 @@
       }
       break;
     case PTH_METHOD_GRADMU:
-<<<<<<< HEAD
       if (is_pm) {
         if (le) {
 	  phi_force_solid_phi_gradmu(le, pth, fe, phi, hydro, map);
@@ -139,13 +135,12 @@
 	  phi_force_fluid_cs_gradmu(cs, fe, phi, hydro);
 	}
       }
+      /* External chemical potential may be applied in all cases,
+       * if one is happy it makes sense. */
+      phi_force_fluid_phi_gradmu_ext(cs, phi, hydro);
       break;
     case PTH_METHOD_STRESS_ONLY:
       pth_stress_compute(pth, fe);
-=======
-      phi_force_fluid_phi_gradmu(le, pth, fe, phi, hydro);
-      phi_force_fluid_phi_gradmu_ext(cs, phi, hydro);
->>>>>>> a9f33280
       break;
     default:
       pe_fatal(pe, "Bad force method\n");
