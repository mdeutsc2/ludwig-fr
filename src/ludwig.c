--- conflicted
+++ resolved
@@ -1589,18 +1589,11 @@
   }
   else if(strcmp(description, "lc_droplet") == 0) {
 
-<<<<<<< HEAD
-=======
-    phi_ch_info_t ch_options = {};
->>>>>>> 4599aa18
     fe_symm_t * symm = NULL;
     fe_lc_t * lc = NULL;
     fe_lc_droplet_t * fe = NULL;
     int use_stress_relaxation = 0;
-<<<<<<< HEAD
     phi_ch_info_t ch_options = {};
-=======
->>>>>>> 4599aa18
 
     /* liquid crystal droplet */
     pe_info(pe, "\n");
