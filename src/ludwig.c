--- conflicted
+++ resolved
@@ -1422,16 +1422,12 @@
     pth_create(pe, cs, PTH_METHOD_DIVERGENCE, &ludwig->pth);
   }
   else if(strcmp(description, "lc_droplet") == 0) {
-<<<<<<< HEAD
-
-=======
-    int use_stress_relaxation;
-    phi_ch_info_t ch_options = {};
->>>>>>> d2e25986
+
     fe_symm_t * symm = NULL;
     fe_lc_t * lc = NULL;
     fe_lc_droplet_t * fe = NULL;
     int use_stress_relaxation = 0;
+    phi_ch_info_t ch_options = {};
 
     /* liquid crystal droplet */
     pe_info(pe, "\n");
