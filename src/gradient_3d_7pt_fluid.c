/*****************************************************************************
 *
 *  gradient_3d_7pt_fluid.c
 *
 *  Gradient operations for 3D seven point stencil.
 *
 *                        (ic, jc+1, kc)
 *         (ic-1, jc, kc) (ic, jc  , kc) (ic+1, jc, kc)
 *                        (ic, jc-1, kc)
 *
 *  ...and so in z-direction
 *
 *  d_x phi = [phi(ic+1,jc,kc) - phi(ic-1,jc,kc)] / 2
 *  d_y phi = [phi(ic,jc+1,kc) - phi(ic,jc-1,kc)] / 2
 *  d_z phi = [phi(ic,jc,kc+1) - phi(ic,jc,kc-1)] / 2
 *
 *  nabla^2 phi = phi(ic+1,jc,kc) + phi(ic-1,jc,kc)
 *              + phi(ic,jc+1,kc) + phi(ic,jc-1,kc)
 *              + phi(ic,jc,kc+1) + phi(ic,jc,kc-1)
 *              - 6 phi(ic,jc,kc)
 *
 *  Corrections for Lees-Edwards planes and plane wall in X are included.
 *
 *  $Id: gradient_3d_7pt_fluid.c,v 1.2 2010-10-15 12:40:03 kevin Exp $
 *
 *  Edinburgh Soft Matter and Statistical Physics Group and
 *  Edinburgh Parallel Computing Centre
 *
 *  (c) 2010-2016 The University of Edinburgh
 *
 *  Contributing authors:
 *  Kevin Stratford (kevin@epcc.ed.ac.uk)
 *  Alan Gray (alang@epcc.ed.ac.uk)
 *
 *****************************************************************************/

#include <assert.h>
#include <stdlib.h>

#include "pe.h"
#include "coords.h"
#include "leesedwards.h"
#include "wall.h"
#include "string.h"
#include "field_s.h"
#include "field_grad_s.h"
#include "targetDP.h"
#include "timer.h"
#include "gradient_3d_7pt_fluid.h"

#define NSTENCIL 1 /* +/- 1 point in each direction */

__targetHost__ static void gradient_3d_7pt_fluid_operator(const int nop, 
					   const double * field,
					   double * t_field,
					   double * grad,
					   double * t_grad,
					   double * delsq,
					   double * t_delsq,
			     const int nextra);
__targetHost__ static void gradient_3d_7pt_fluid_le_correction(const int nop,
						const double * field,
						double * grad,
						double * delsq,
						const int nextra);
__targetHost__ static void gradient_3d_7pt_fluid_wall_correction(const int nop,
						  const double * field,
						  double * grad,
						  double * delsq,
						  const int nextra);

__targetHost__ static int gradient_dab_le_correct(int nf, const double * field, double * dab);
__targetHost__ static int gradient_dab_compute(int nf, const double * field, double * dab);

/*****************************************************************************
 *
 *  gradient_3d_7pt_fluid_d2
 *
 *****************************************************************************/

__targetHost__
int gradient_3d_7pt_fluid_d2(const int nop, 
			     const double * field,
			     double * t_field,
			     double * grad,
			     double * t_grad,
			     double * delsq,
			     double * t_delsq) {

  int nextra;

  nextra = coords_nhalo() - NSTENCIL;
  assert(nextra >= 0);

  assert(field);
  assert(grad);
  assert(delsq);

  gradient_3d_7pt_fluid_operator(nop, field, t_field, grad, t_grad,
				 delsq, t_delsq, nextra);
  gradient_3d_7pt_fluid_le_correction(nop, field, grad, delsq, nextra);
  gradient_3d_7pt_fluid_wall_correction(nop, field, grad, delsq, nextra);

  return 0;
}

/*****************************************************************************
 *
 *  gradient_3d_7pt_fluid_d4
 *
 *  Higher derivatives are obtained by using the same operation
 *  on appropriate field.
 *
 *****************************************************************************/

__targetHost__
int gradient_3d_7pt_fluid_d4(const int nop, 
			     const double * field,
			     double * t_field,
			     double * grad,
			     double * t_grad,
			     double * delsq,
			     double * t_delsq) {

  int nextra;

  nextra = coords_nhalo() - 2*NSTENCIL;
  assert(nextra >= 0);

  assert(field);
  assert(grad);
  assert(delsq);

  gradient_3d_7pt_fluid_operator(nop, field, t_field, grad, t_grad, delsq, t_delsq, nextra);
  gradient_3d_7pt_fluid_le_correction(nop, field, grad, delsq, nextra);
  gradient_3d_7pt_fluid_wall_correction(nop, field, grad, delsq, nextra);

  return 0;
}

/*****************************************************************************
 *
 *  gradient_3d_7pt_fluid_dab
 *
 *  This is the full gradient tensor, which actually requires more
 *  than the 7-point stencil advertised.
 *
 *  d_x d_x phi = phi(ic+1,jc,kc) - 2phi(ic,jc,kc) + phi(ic-1,jc,kc)
 *  d_x d_y phi = 0.25*[ phi(ic+1,jc+1,kc) - phi(ic+1,jc-1,kc)
 *                     - phi(ic-1,jc+1,kc) + phi(ic-1,jc-1,kc) ]
 *  d_x d_z phi = 0.25*[ phi(ic+1,jc,kc+1) - phi(ic+1,jc,kc-1)
 *                     - phi(ic-1,jc,kc+1) + phi(ic-1,jc,kc-1) ]
 *  and so on.
 *
 *  The tensor is symmetric. The 1-d compressed storage is
 *      dab[NSYMM*index + XX] etc.
 *
 *****************************************************************************/

__targetHost__ int gradient_3d_7pt_fluid_dab(const int nf, 
			     const double * field,
			      double * dab){

  assert(nf == 1); /* Scalars only */

  gradient_dab_compute(nf, field, dab);
  gradient_dab_le_correct(nf, field, dab);

  return 0;
}

/*****************************************************************************
 *
 *  gradient_3d_7pt_fluid_operator
 *
 *****************************************************************************/

<<<<<<< HEAD
static __targetEntry__
void gradient_3d_7pt_fluid_operator_lattice(const int nop,
					    const double * t_field,
					    double * t_grad,
					    double * t_del2) {
  int index;

  __targetTLPNoStride__(index, tc_nSites) {
=======
static __target__ void gradient_3d_7pt_fluid_operator_site(const int nop,
					   const double * t_field,
					   double * t_grad,
						double * t_del2, 
						const int baseIndex){
>>>>>>> 9ac48e4b

    int coords[3];

    targetCoords3D(coords,tc_Nall,index);

<<<<<<< HEAD
=======


  int iv=0;
  int i;

    int coordschunk[3][VVL];
    int coords[3];

    __targetILP__(iv){      
      for(i=0;i<3;i++){
	targetCoords3D(coords,tc_Nall,baseIndex+iv);
	coordschunk[i][iv]=coords[i];
      }      
    }

  
#if VVL == 1    
/*restrict operation to the interior lattice sites*/ 
>>>>>>> 9ac48e4b
    if (coords[0] >= (tc_nhalo-tc_nextra) && 
	coords[1] >= (tc_nhalo-tc_nextra) && 
	coords[2] >= (tc_nhalo-tc_nextra) &&
	coords[0] < tc_Nall[X]-(tc_nhalo-tc_nextra) &&  
	coords[1] < tc_Nall[Y]-(tc_nhalo-tc_nextra)  &&  
	coords[2] < tc_Nall[Z]-(tc_nhalo-tc_nextra) )
#endif

<<<<<<< HEAD
      int nsites;

      int indexm1 = targetIndex3D(coords[0]-1,coords[1],coords[2],tc_Nall);
      int indexp1 = targetIndex3D(coords[0]+1,coords[1],coords[2],tc_Nall);

      int n;
      int ys=tc_Nall[Z];

      /* Addressing should be based on le_nsites() */
      nsites =  le_nsites();
      int ip1, im1;

      /* Offset for LE is awkward here... */
      im1 = le_index_real_to_buffer(coords[X], -1);
      indexm1 = targetIndex3D(im1, coords[Y], coords[Z], tc_Nall);
      ip1 = le_index_real_to_buffer(coords[X], +1);
      indexp1 = targetIndex3D(ip1, coords[Y], coords[Z], tc_Nall);

      for (n = 0; n < nop; n++) {

	t_grad[addr_rank2(nsites,nop,3,index,n,X)] =
	  0.5*(t_field[addr_rank1(nsites, nop, indexp1,    n)]
	     - t_field[addr_rank1(nsites, nop, indexm1,    n)]);
	t_grad[addr_rank2(nsites,nop,3,index,n,Y)] =
	  0.5*(t_field[addr_rank1(nsites, nop, index + ys, n)]
	     - t_field[addr_rank1(nsites, nop, index - ys, n)]);
	t_grad[addr_rank2(nsites,nop,3,index,n,Z)] =
	  0.5*(t_field[addr_rank1(nsites, nop, index + 1,  n)]
	     - t_field[addr_rank1(nsites, nop, index - 1,  n)]);

	t_del2[addr_rank1(nsites, nop, index, n)]
	  = t_field[addr_rank1(nsites, nop, indexp1,    n)]
	  + t_field[addr_rank1(nsites, nop, indexm1,    n)]
	  + t_field[addr_rank1(nsites, nop, index + ys, n)]
	  + t_field[addr_rank1(nsites, nop, index - ys, n)]
	  + t_field[addr_rank1(nsites, nop, index + 1,  n)]
	  + t_field[addr_rank1(nsites, nop, index - 1,  n)]
	  - 6.0*t_field[addr_rank1(nsites, nop, index, n)];
      }
    }
=======
{ 

      /* work out which sites in this chunk should be included */
      int includeSite[VVL];
      __targetILP__(iv) includeSite[iv]=0;
      
      int coordschunk[3][VVL];
      
      __targetILP__(iv){
	for(i=0;i<3;i++){
	  targetCoords3D(coords,tc_Nall,baseIndex+iv);
	  coordschunk[i][iv]=coords[i];
	}
      }
      
      __targetILP__(iv){
	
	if ((coordschunk[0][iv] >= (tc_nhalo-tc_nextra) &&
	     coordschunk[1][iv] >= (tc_nhalo-tc_nextra) &&
	     coordschunk[2][iv] >= (tc_nhalo-tc_nextra) &&
	     coordschunk[0][iv] < tc_Nall[X]-(tc_nhalo-tc_nextra) &&
	     coordschunk[1][iv] < tc_Nall[Y]-(tc_nhalo-tc_nextra)  &&
	     coordschunk[2][iv] < tc_Nall[Z]-(tc_nhalo-tc_nextra)))
	  
	  includeSite[iv]=1;
      }



  int indexm1[VVL];
  int indexp1[VVL];

    //get index +1 and -1 in X dirn
    __targetILP__(iv) indexm1[iv] = targetIndex3D(coordschunk[0][iv]-1,coordschunk[1][iv],
						      coordschunk[2][iv],tc_Nall);
    __targetILP__(iv) indexp1[iv] = targetIndex3D(coordschunk[0][iv]+1,coordschunk[1][iv],
						      coordschunk[2][iv],tc_Nall);

      
    int n;
    int ys=tc_Nall[Z];
    for (n = 0; n < nop; n++) {

      __targetILP__(iv){ 
	if(includeSite[iv])
	  t_grad[FGRDADR(tc_nSites,nop,baseIndex+iv,n,X)]
	    = 0.5*(t_field[FLDADR(tc_nSites,nop,indexp1[iv],n)] - t_field[FLDADR(tc_nSites,nop,indexm1[iv],n)]); 
      }
      
      __targetILP__(iv){ 
	if(includeSite[iv])
	  t_grad[FGRDADR(tc_nSites,nop,baseIndex+iv,n,Y)]
	    = 0.5*(t_field[FLDADR(tc_nSites,nop,baseIndex+iv+ys,n)] - t_field[FLDADR(tc_nSites,nop,baseIndex+iv-ys,n)]);
      }
      
      __targetILP__(iv){ 
	if(includeSite[iv])
	  t_grad[FGRDADR(tc_nSites,nop,baseIndex+iv,n,Z)]
	    = 0.5*(t_field[FLDADR(tc_nSites,nop,baseIndex+iv+1,n)] - t_field[FLDADR(tc_nSites,nop,baseIndex+iv-1,n)]);
      }
      
      __targetILP__(iv){ 
	if(includeSite[iv])
	  t_del2[FLDADR(tc_nSites,nop,baseIndex+iv,n)]
	    = t_field[FLDADR(tc_nSites,nop,indexp1[iv],n)] + t_field[FLDADR(tc_nSites,nop,indexm1[iv],n)]
	    + t_field[FLDADR(tc_nSites,nop,baseIndex+iv+ys,n)] + t_field[FLDADR(tc_nSites,nop,baseIndex+iv-ys,n)]
	    + t_field[FLDADR(tc_nSites,nop,baseIndex+iv+1,n)] + t_field[FLDADR(tc_nSites,nop,baseIndex+iv-1,n)]
	    - 6.0*t_field[FLDADR(tc_nSites,nop,baseIndex+iv,n)];
      }
      
    }
    
  }
  
  return;
}


static __targetEntry__ void gradient_3d_7pt_fluid_operator_lattice(const int nop,
					   const double * t_field,
					   double * t_grad,
						double * t_del2){



  

  int baseIndex;
  __targetTLP__(baseIndex,tc_nSites){
    gradient_3d_7pt_fluid_operator_site(nop,t_field,t_grad,t_del2,baseIndex);
>>>>>>> 9ac48e4b
  }

  return;
}


static void gradient_3d_7pt_fluid_operator(const int nop,
					   const double * field,
					   double * t_field,
					   double * grad,
					   double * t_grad,
					   double * del2,
					   double * t_del2,
					   const int nextra) {
  int nlocal[3];
  int nhalo;
  int Nall[3];

  nhalo = coords_nhalo();
  coords_nlocal(nlocal);

  Nall[X]=nlocal[X]+2*nhalo;  Nall[Y]=nlocal[Y]+2*nhalo;  Nall[Z]=nlocal[Z]+2*nhalo;

  int nSites=Nall[X]*Nall[Y]*Nall[Z];

  int nFields=nop;

<<<<<<< HEAD
  copyConstToTarget(tc_Nall, Nall, 3*sizeof(int)); 
  copyConstToTarget(&tc_nhalo, &nhalo, sizeof(int)); 
  copyConstToTarget(&tc_nextra, &nextra, sizeof(int)); 
  copyConstToTarget(&tc_nSites, &nSites, sizeof(int));

#ifndef KEEPFIELDONTARGET
  /* Copy the whole field storage with LE */
  copyToTarget(t_field, field, le_nsites()*nFields*sizeof(double)); 
#endif

  TIMER_start(TIMER_PHI_GRAD_KERNEL);
  gradient_3d_7pt_fluid_operator_lattice __targetLaunchNoStride__(nSites) 
    (nop, t_field, t_grad, t_del2);
=======
  //start constant setup
  copyConstToTarget(tc_Nall,Nall, 3*sizeof(int)); 
  copyConstToTarget(&tc_nhalo,&nhalo, sizeof(int)); 
  copyConstToTarget(&tc_nextra,&nextra, sizeof(int)); 
  copyConstToTarget(&tc_nSites,&nSites, sizeof(int));

  //end constant setup

  #ifndef KEEPFIELDONTARGET
  copyToTarget(t_field,field,nSites*nFields*sizeof(double)); 
  #endif

  TIMER_start(TIMER_PHI_GRAD_KERNEL);	       
   gradient_3d_7pt_fluid_operator_lattice __targetLaunch__(nSites) 
  (nop,t_field,t_grad,t_del2);
>>>>>>> 9ac48e4b
  targetSynchronize();
  TIMER_stop(TIMER_PHI_GRAD_KERNEL);

#ifndef KEEPFIELDONTARGET
  copyFromTarget(grad, t_grad, 3*nSites*nFields*sizeof(double)); 
  copyFromTarget(del2, t_del2, nSites*nFields*sizeof(double)); 
#endif

  return;
}

/*****************************************************************************
 *
 *  gradient_3d_7pt_le_correction
 *
 *  Additional gradient calculations near LE planes to account for
 *  sliding displacement.
 *
 *****************************************************************************/

__targetHost__ static
void gradient_3d_7pt_fluid_le_correction(const int nop,
					 const double * field,
					 double * grad,
					 double * del2,
					 const int nextra) {
  int nlocal[3];
  int nsites;
  int nhalo;
  int nh;                                 /* counter over halo extent */
  int n;
  int nplane;                             /* Number LE planes */
  int ic, jc, kc;
  int ic0, ic1, ic2;                      /* x indices involved */
  int index, indexm1, indexp1;            /* 1d addresses involved */
  int ys;                                 /* y-stride for 1d address */

  nhalo = coords_nhalo();
  nsites = le_nsites();
  coords_nlocal(nlocal);
  ys = (nlocal[Z] + 2*nhalo);

  for (nplane = 0; nplane < le_get_nplane_local(); nplane++) {

    ic = le_plane_location(nplane);

    /* Looking across in +ve x-direction */
    for (nh = 1; nh <= nextra; nh++) {
      ic0 = le_index_real_to_buffer(ic, nh-1);
      ic1 = le_index_real_to_buffer(ic, nh  );
      ic2 = le_index_real_to_buffer(ic, nh+1);

      for (jc = 1 - nextra; jc <= nlocal[Y] + nextra; jc++) {
	for (kc = 1 - nextra; kc <= nlocal[Z] + nextra; kc++) {

	  indexm1 = le_site_index(ic0, jc, kc);
	  index   = le_site_index(ic1, jc, kc);
	  indexp1 = le_site_index(ic2, jc, kc);

	  for (n = 0; n < nop; n++) {
	    grad[addr_rank2(nsites, nop, 3, index, n, X)]
	      = 0.5*(field[addr_rank1(nsites, nop, indexp1, n)]
		   - field[addr_rank1(nsites, nop, indexm1, n)]);
	    grad[addr_rank2(nsites, nop, 3, index, n, Y)]
	      = 0.5*(field[addr_rank1(nsites, nop, (index + ys), n)]
		   - field[addr_rank1(nsites, nop, (index - ys), n)]);
	    grad[addr_rank2(nsites, nop, 3, index, n, Z)]
	      = 0.5*(field[addr_rank1(nsites, nop, (index + 1), n)]
		   - field[addr_rank1(nsites, nop, (index - 1), n)]);
	    del2[addr_rank1(nsites, nop, index, n)]
	      = field[addr_rank1(nsites, nop, indexp1,      n)]
	      + field[addr_rank1(nsites, nop, indexm1,      n)]
	      + field[addr_rank1(nsites, nop, (index + ys), n)]
	      + field[addr_rank1(nsites, nop, (index - ys), n)]
	      + field[addr_rank1(nsites, nop, (index + 1),  n)]
	      + field[addr_rank1(nsites, nop, (index - 1),  n)]
	      - 6.0*field[addr_rank1(nsites, nop, index, n)];
	  }
	}
      }
    }

    /* Looking across the plane in the -ve x-direction. */
    ic += 1;

    for (nh = 1; nh <= nextra; nh++) {
      ic2 = le_index_real_to_buffer(ic, -nh+1);
      ic1 = le_index_real_to_buffer(ic, -nh  );
      ic0 = le_index_real_to_buffer(ic, -nh-1);

      for (jc = 1 - nextra; jc <= nlocal[Y] + nextra; jc++) {
	for (kc = 1 - nextra; kc <= nlocal[Z] + nextra; kc++) {

	  indexm1 = le_site_index(ic0, jc, kc);
	  index   = le_site_index(ic1, jc, kc);
	  indexp1 = le_site_index(ic2, jc, kc);

	  for (n = 0; n < nop; n++) {
	    grad[addr_rank2(nsites, nop, 3, index, n, X)]
	      = 0.5*(field[addr_rank1(nsites, nop, indexp1, n)]
		   - field[addr_rank1(nsites, nop, indexm1, n)]);
	    grad[addr_rank2(nsites, nop, 3, index, n, Y)]
	      = 0.5*(field[addr_rank1(nsites, nop, (index + ys), n)]
		   - field[addr_rank1(nsites, nop, (index - ys), n)]);
	    grad[addr_rank2(nsites, nop, 3, index, n, Z)]
	      = 0.5*(field[addr_rank1(nsites, nop, (index + 1), n)]
		   - field[addr_rank1(nsites, nop, (index - 1), n)]);
	    del2[addr_rank1(nsites, nop, index, n)]
	      = field[addr_rank1(nsites, nop, indexp1,       n)]
	      + field[addr_rank1(nsites, nop, indexm1,       n)]
	      + field[addr_rank1(nsites, nop, (index + ys),  n)]
	      + field[addr_rank1(nsites, nop, (index - ys),  n)]
	      + field[addr_rank1(nsites, nop, (index + 1),   n)]
	      + field[addr_rank1(nsites, nop, (index - 1),   n)]
	      - 6.0*field[addr_rank1(nsites, nop, index, n)];
	  }
	}
      }
    }
    /* Next plane */
  }

  return;
}

/*****************************************************************************
 *
 *  gradient_3d_7pt_fluid_wall_correction
 *
 *  Correct the gradients near the X boundary wall, if necessary.
 *
 *****************************************************************************/

__targetHost__
static  void gradient_3d_7pt_fluid_wall_correction(const int nop,
						  const double * field,
						  double * grad,
						  double * del2,
						  const int nextra) {
  int nlocal[3];
  int nhalo;
  int n;
  int jc, kc;
  int index;
  int xs, ys;

  double fb;                    /* Extrapolated value of field at boundary */
  double gradm1, gradp1;        /* gradient terms */
  double rk;                    /* Fluid free energy parameter (reciprocal) */
  double * c;                   /* Solid free energy parameters C */
  double * h;                   /* Solid free energy parameters H */

  if (wall_at_edge(X) == 0) return;

  nhalo = coords_nhalo();
  coords_nlocal(nlocal);

  ys = (nlocal[Z] + 2*nhalo);
  xs = ys*(nlocal[Y] + 2*nhalo);

  assert(wall_at_edge(Y) == 0);
  assert(wall_at_edge(Z) == 0);

  /* This enforces C = 0 and H = 0, ie., neutral wetting, as there
   * is currently no mechanism to obtain the free energy parameters. */

  c = (double *) malloc(nop*sizeof(double));
  h = (double *) malloc(nop*sizeof(double));

  if (c == NULL) fatal("malloc(c) failed\n");
  if (h == NULL) fatal("malloc(h) failed\n");

  for (n = 0; n < nop; n++) {
    c[n] = 0.0;
    h[n] = 0.0;
  }
  rk = 0.0;

  if (cart_coords(X) == 0) {

    /* Correct the lower wall */

    for (jc = 1 - nextra; jc <= nlocal[Y] + nextra; jc++) {
      for (kc = 1 - nextra; kc <= nlocal[Z] + nextra; kc++) {

	index = coords_index(1, jc, kc);

	for (n = 0; n < nop; n++) {
	  gradp1 = field[nop*(index + xs) + n] - field[nop*index + n];
	  fb = field[nop*index + n] - 0.5*gradp1;
	  gradm1 = -(c[n]*fb + h[n])*rk;
	  grad[3*(nop*index + n) + X] = 0.5*(gradp1 - gradm1);
	  del2[nop*index + n]
	    = gradp1 - gradm1
	    + field[nop*(index + ys) + n] + field[nop*(index - ys) + n]
	    + field[nop*(index + 1 ) + n] + field[nop*(index - 1 ) + n] 
	    - 4.0*field[nop*index + n];
	}

	/* Next site */
      }
    }
  }

  if (cart_coords(X) == cart_size(X) - 1) {

    /* Correct the upper wall */

    for (jc = 1 - nextra; jc <= nlocal[Y] + nextra; jc++) {
      for (kc = 1 - nextra; kc <= nlocal[Z] + nextra; kc++) {

	index = coords_index(nlocal[X], jc, kc);

	for (n = 0; n < nop; n++) {
	  gradm1 = field[nop*index + n] - field[nop*(index - xs) + n];
	  fb = field[nop*index + n] + 0.5*gradm1;
	  gradp1 = -(c[n]*fb + h[n])*rk;
	  grad[3*(nop*index + n) + X] = 0.5*(gradp1 - gradm1);
	  del2[nop*index + n]
	    = gradp1 - gradm1
	    + field[nop*(index + ys) + n] + field[nop*(index - ys) + n]
	    + field[nop*(index + 1 ) + n] + field[nop*(index - 1 ) + n]
	    - 4.0*field[nop*index + n];
	}
	/* Next site */
      }
    }
  }

  free(c);
  free(h);

  return;
}

/*****************************************************************************
 *
 *  gradient_dab_compute
 *
 *****************************************************************************/

__targetHost__
static int gradient_dab_compute(int nf, const double * field, double * dab) {

  int nlocal[3];
  int nhalo;
  int nextra;
  int n;
  int ic, jc, kc;
  int ys;
  int icm1, icp1;
  int index, indexm1, indexp1;

  assert(nf == 1);
  assert(field);
  assert(dab);

  nextra = coords_nhalo() - 1;
  assert(nextra >= 0);

  nhalo = coords_nhalo();
  coords_nlocal(nlocal);

  ys = nlocal[Z] + 2*nhalo;

  for (ic = 1 - nextra; ic <= nlocal[X] + nextra; ic++) {
    icm1 = le_index_real_to_buffer(ic, -1);
    icp1 = le_index_real_to_buffer(ic, +1);
    for (jc = 1 - nextra; jc <= nlocal[Y] + nextra; jc++) {
      for (kc = 1 - nextra; kc <= nlocal[Z] + nextra; kc++) {

	index = le_site_index(ic, jc, kc);
	indexm1 = le_site_index(icm1, jc, kc);
	indexp1 = le_site_index(icp1, jc, kc);

	for (n = 0; n < nf; n++) {
	  dab[NSYMM*(nf*index + n) + XX]
	    = field[nf*indexp1 + n] + field[nf*indexm1 + n]
	    - 2.0*field[nf*index + n];
	  dab[NSYMM*(nf*index + n) + XY] = 0.25*
	    (field[nf*(indexp1 + ys) + n] - field[nf*(indexp1 - ys) + n]
	     - field[nf*(indexm1 + ys) + n] + field[nf*(indexm1 - ys) + n]);
	  dab[NSYMM*(nf*index + n) + XZ] = 0.25*
	    (field[nf*(indexp1 + 1) + n] - field[nf*(indexp1 - 1) + n]
	     - field[nf*(indexm1 + 1) + n] + field[nf*(indexm1 - 1) + n]);

	  dab[NSYMM*(nf*index + n) + YY]
	    = field[nf*(index + ys) + n] + field[nf*(index - ys) + n]
	    - 2.0*field[nf*index + n];
	  dab[NSYMM*(nf*index + n) + YZ] = 0.25*
	    (field[nf*(index + ys + 1) + n] - field[nf*(index + ys - 1) + n]
	   - field[nf*(index - ys + 1) + n] + field[nf*(index - ys - 1) + n]
	     );

	  dab[NSYMM*(nf*index + n) + ZZ]
	    = field[nf*(index + 1)  + n] + field[nf*(index - 1)  + n]
	    - 2.0*field[nf*index + n];
	}
      }
    }
  }

  return 0;
}

/*****************************************************************************
 *
 *  gradient_dab_le_correct
 *
 *****************************************************************************/

__targetHost__ static int gradient_dab_le_correct(int nf, const double * field,
				   double * dab) {

  int nlocal[3];
  int nhalo;
  int nextra;
  int nh;                                 /* counter over halo extent */
  int n;
  int nplane;                             /* Number LE planes */
  int ic, jc, kc;
  int ic0, ic1, ic2;                      /* x indices involved */
  int index, indexm1, indexp1;            /* 1d addresses involved */
  int ys;                                 /* y-stride for 1d address */

  nhalo = coords_nhalo();
  coords_nlocal(nlocal);
  ys = (nlocal[Z] + 2*nhalo);

  nextra = nhalo - 1;
  assert(nextra >= 0);

  for (nplane = 0; nplane < le_get_nplane_local(); nplane++) {

    ic = le_plane_location(nplane);

    /* Looking across in +ve x-direction */
    for (nh = 1; nh <= nextra; nh++) {
      ic0 = le_index_real_to_buffer(ic, nh-1);
      ic1 = le_index_real_to_buffer(ic, nh  );
      ic2 = le_index_real_to_buffer(ic, nh+1);

      for (jc = 1 - nextra; jc <= nlocal[Y] + nextra; jc++) {
	for (kc = 1 - nextra; kc <= nlocal[Z] + nextra; kc++) {

	  indexm1 = le_site_index(ic0, jc, kc);
	  index   = le_site_index(ic1, jc, kc);
	  indexp1 = le_site_index(ic2, jc, kc);

	  for (n = 0; n < nf; n++) {
	    dab[NSYMM*(nf*index + n) + XX]
	      = field[nf*indexp1 + n] + field[nf*indexm1 + n]
	      - 2.0*field[nf*index + n];
	    dab[NSYMM*(nf*index + n) + XY] = 0.25*
	      (field[nf*(indexp1 + ys) + n] - field[nf*(indexp1 - ys) + n]
	       - field[nf*(indexm1 + ys) + n] + field[nf*(indexm1 - ys) + n]);
	    dab[NSYMM*(nf*index + n) + XZ] = 0.25*
	      (field[nf*(indexp1 + 1) + n] - field[nf*(indexp1 - 1) + n]
	       - field[nf*(indexm1 + 1) + n] + field[nf*(indexm1 - 1) + n]);

	    dab[NSYMM*(nf*index + n) + YY]
	      = field[nf*(index + ys) + n] + field[nf*(index - ys) + n]
	      - 2.0*field[nf*index + n];
	    dab[NSYMM*(nf*index + n) + YZ] = 0.25*
	      (field[nf*(index + ys + 1) + n] - field[nf*(index + ys - 1) + n]
	     - field[nf*(index - ys + 1) + n] + field[nf*(index - ys - 1) + n]
	       );

	    dab[NSYMM*(nf*index + n) + ZZ]
	      = field[nf*(index + 1)  + n] + field[nf*(index - 1)  + n]
	      - 2.0*field[nf*index + n];
	  }
	}
      }
    }

    /* Looking across the plane in the -ve x-direction. */
    ic += 1;

    for (nh = 1; nh <= nextra; nh++) {
      ic2 = le_index_real_to_buffer(ic, -nh+1);
      ic1 = le_index_real_to_buffer(ic, -nh  );
      ic0 = le_index_real_to_buffer(ic, -nh-1);

      for (jc = 1 - nextra; jc <= nlocal[Y] + nextra; jc++) {
	for (kc = 1 - nextra; kc <= nlocal[Z] + nextra; kc++) {

	  indexm1 = le_site_index(ic0, jc, kc);
	  index   = le_site_index(ic1, jc, kc);
	  indexp1 = le_site_index(ic2, jc, kc);

	  for (n = 0; n < nf; n++) {
	    dab[NSYMM*(nf*index + n) + XX]
	      = field[nf*indexp1 + n] + field[nf*indexm1 + n]
	      - 2.0*field[nf*index + n];
	    dab[NSYMM*(nf*index + n) + XY] = 0.25*
	      (field[nf*(indexp1 + ys) + n] - field[nf*(indexp1 - ys) + n]
	       - field[nf*(indexm1 + ys) + n] + field[nf*(indexm1 - ys) + n]);
	    dab[NSYMM*(nf*index + n) + XZ] = 0.25*
	      (field[nf*(indexp1 + 1) + n] - field[nf*(indexp1 - 1) + n]
	       - field[nf*(indexm1 + 1) + n] + field[nf*(indexm1 - 1) + n]);

	    dab[NSYMM*(nf*index + n) + YY]
	      = field[nf*(index + ys) + n] + field[nf*(index - ys) + n]
	      - 2.0*field[nf*index + n];
	    dab[NSYMM*(nf*index + n) + YZ] = 0.25*
	      (field[nf*(index + ys + 1) + n] - field[nf*(index + ys - 1) + n]
	     - field[nf*(index - ys + 1) + n] + field[nf*(index - ys - 1) + n]
	       );

	    dab[NSYMM*(nf*index + n) + ZZ]
	      = field[nf*(index + 1)  + n] + field[nf*(index - 1)  + n]
	      - 2.0*field[nf*index + n];
	  }
	}
      }
    }
    /* Next plane */
  }

  return 0;
}<|MERGE_RESOLUTION|>--- conflicted
+++ resolved
@@ -175,30 +175,15 @@
  *
  *****************************************************************************/
 
-<<<<<<< HEAD
+
 static __targetEntry__
 void gradient_3d_7pt_fluid_operator_lattice(const int nop,
 					    const double * t_field,
 					    double * t_grad,
 					    double * t_del2) {
-  int index;
-
-  __targetTLPNoStride__(index, tc_nSites) {
-=======
-static __target__ void gradient_3d_7pt_fluid_operator_site(const int nop,
-					   const double * t_field,
-					   double * t_grad,
-						double * t_del2, 
-						const int baseIndex){
->>>>>>> 9ac48e4b
-
-    int coords[3];
-
-    targetCoords3D(coords,tc_Nall,index);
-
-<<<<<<< HEAD
-=======
-
+  int baseIndex;
+
+  __targetTLP__(baseIndex, tc_nSites) {
 
   int iv=0;
   int i;
@@ -216,7 +201,7 @@
   
 #if VVL == 1    
 /*restrict operation to the interior lattice sites*/ 
->>>>>>> 9ac48e4b
+
     if (coords[0] >= (tc_nhalo-tc_nextra) && 
 	coords[1] >= (tc_nhalo-tc_nextra) && 
 	coords[2] >= (tc_nhalo-tc_nextra) &&
@@ -224,50 +209,8 @@
 	coords[1] < tc_Nall[Y]-(tc_nhalo-tc_nextra)  &&  
 	coords[2] < tc_Nall[Z]-(tc_nhalo-tc_nextra) )
 #endif
-
-<<<<<<< HEAD
-      int nsites;
-
-      int indexm1 = targetIndex3D(coords[0]-1,coords[1],coords[2],tc_Nall);
-      int indexp1 = targetIndex3D(coords[0]+1,coords[1],coords[2],tc_Nall);
-
-      int n;
-      int ys=tc_Nall[Z];
-
-      /* Addressing should be based on le_nsites() */
-      nsites =  le_nsites();
-      int ip1, im1;
-
-      /* Offset for LE is awkward here... */
-      im1 = le_index_real_to_buffer(coords[X], -1);
-      indexm1 = targetIndex3D(im1, coords[Y], coords[Z], tc_Nall);
-      ip1 = le_index_real_to_buffer(coords[X], +1);
-      indexp1 = targetIndex3D(ip1, coords[Y], coords[Z], tc_Nall);
-
-      for (n = 0; n < nop; n++) {
-
-	t_grad[addr_rank2(nsites,nop,3,index,n,X)] =
-	  0.5*(t_field[addr_rank1(nsites, nop, indexp1,    n)]
-	     - t_field[addr_rank1(nsites, nop, indexm1,    n)]);
-	t_grad[addr_rank2(nsites,nop,3,index,n,Y)] =
-	  0.5*(t_field[addr_rank1(nsites, nop, index + ys, n)]
-	     - t_field[addr_rank1(nsites, nop, index - ys, n)]);
-	t_grad[addr_rank2(nsites,nop,3,index,n,Z)] =
-	  0.5*(t_field[addr_rank1(nsites, nop, index + 1,  n)]
-	     - t_field[addr_rank1(nsites, nop, index - 1,  n)]);
-
-	t_del2[addr_rank1(nsites, nop, index, n)]
-	  = t_field[addr_rank1(nsites, nop, indexp1,    n)]
-	  + t_field[addr_rank1(nsites, nop, indexm1,    n)]
-	  + t_field[addr_rank1(nsites, nop, index + ys, n)]
-	  + t_field[addr_rank1(nsites, nop, index - ys, n)]
-	  + t_field[addr_rank1(nsites, nop, index + 1,  n)]
-	  + t_field[addr_rank1(nsites, nop, index - 1,  n)]
-	  - 6.0*t_field[addr_rank1(nsites, nop, index, n)];
-      }
-    }
-=======
 { 
+
 
       /* work out which sites in this chunk should be included */
       int includeSite[VVL];
@@ -294,8 +237,6 @@
 	  includeSite[iv]=1;
       }
 
-
-
   int indexm1[VVL];
   int indexp1[VVL];
 
@@ -304,7 +245,6 @@
 						      coordschunk[2][iv],tc_Nall);
     __targetILP__(iv) indexp1[iv] = targetIndex3D(coordschunk[0][iv]+1,coordschunk[1][iv],
 						      coordschunk[2][iv],tc_Nall);
-
       
     int n;
     int ys=tc_Nall[Z];
@@ -338,28 +278,10 @@
       }
       
     }
-    
+ }
   }
-  
-  return;
-}
-
-
-static __targetEntry__ void gradient_3d_7pt_fluid_operator_lattice(const int nop,
-					   const double * t_field,
-					   double * t_grad,
-						double * t_del2){
-
-
-
-  
-
-  int baseIndex;
-  __targetTLP__(baseIndex,tc_nSites){
-    gradient_3d_7pt_fluid_operator_site(nop,t_field,t_grad,t_del2,baseIndex);
->>>>>>> 9ac48e4b
-  }
-
+
+    assert(0); /* Has been vectorised */
   return;
 }
 
@@ -385,21 +307,6 @@
 
   int nFields=nop;
 
-<<<<<<< HEAD
-  copyConstToTarget(tc_Nall, Nall, 3*sizeof(int)); 
-  copyConstToTarget(&tc_nhalo, &nhalo, sizeof(int)); 
-  copyConstToTarget(&tc_nextra, &nextra, sizeof(int)); 
-  copyConstToTarget(&tc_nSites, &nSites, sizeof(int));
-
-#ifndef KEEPFIELDONTARGET
-  /* Copy the whole field storage with LE */
-  copyToTarget(t_field, field, le_nsites()*nFields*sizeof(double)); 
-#endif
-
-  TIMER_start(TIMER_PHI_GRAD_KERNEL);
-  gradient_3d_7pt_fluid_operator_lattice __targetLaunchNoStride__(nSites) 
-    (nop, t_field, t_grad, t_del2);
-=======
   //start constant setup
   copyConstToTarget(tc_Nall,Nall, 3*sizeof(int)); 
   copyConstToTarget(&tc_nhalo,&nhalo, sizeof(int)); 
@@ -413,10 +320,11 @@
   #endif
 
   TIMER_start(TIMER_PHI_GRAD_KERNEL);	       
+
    gradient_3d_7pt_fluid_operator_lattice __targetLaunch__(nSites) 
   (nop,t_field,t_grad,t_del2);
->>>>>>> 9ac48e4b
   targetSynchronize();
+
   TIMER_stop(TIMER_PHI_GRAD_KERNEL);
 
 #ifndef KEEPFIELDONTARGET
