--- conflicted
+++ resolved
@@ -583,18 +583,10 @@
 
   for (n = 0; n < nc; n++) {
     if (form == BINARY) {
-<<<<<<< HEAD
-
-=======
->>>>>>> 155ea995
       colloid_state_write_binary(pc+n, fp);
     }
     else {
       colloid_state_write_ascii(pc+n, fp);
-<<<<<<< HEAD
-
-=======
->>>>>>> 155ea995
     }
   }
 
