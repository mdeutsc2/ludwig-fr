--- conflicted
+++ resolved
@@ -12,14 +12,10 @@
 #  Edinburgh Soft Matter and Statistical Physics Group and
 #  Edinburgh Parallel Computing Centre
 #
-#  (c) 2010-2019 The University of Edinburgh
+#  (c) 2010-2020 The University of Edinburgh
 #
 #  Contributing authors:
 #  Kevin Stratford (kevin@epcc.ed.ac.uk)
-<<<<<<< HEAD
-#  (c) 2010-2019 The University of Edinburgh
-=======
->>>>>>> d0b8bfeb
 #
 ###############################################################################
 
@@ -33,29 +29,8 @@
 # Files
 #------------------------------------------------------------------------------
 
-<<<<<<< HEAD
-TESTSOURCES = test_assumptions.c test_pe.c test_timer.c \
-              test_runtime.c test_random.c \
-              test_coords.c test_le.c test_io.c test_prop.c \
-              test_model.c test_halo.c \
-	      test_map.c \
-	      test_ewald.c test_polar_active.c test_ch.c test_phi_ch.c \
-              test_colloid.c test_colloids.c test_colloids_halo.c \
-              test_colloid_sums.c test_blue_phase.c \
-              test_fe_surfactant1.o test_fe_ternary.o \
-              test_psi.c test_psi_sor.c test_hydro.c \
-              test_field.c test_field_grad.c test_nernst_planck.c \
-              test_fe_electro.c test_fe_electro_symm.c test_be.c \
-              test_noise.c test_build.c test_bonds.c test_lubrication.c \
-              test_pair_lj_cut.c test_pair_ss_cut.c test_pair_yukawa.c \
-              test_angle_cosine.c test_bond_fene.c test_util.c test_kernel.c
-
-TESTS = ${TESTSOURCES:.c=}
-TESTOBJECTS = ${TESTSOURCES:.c=.o}
-=======
 SOURCES = $(wildcard *.c)
 OBJECTS = ${SOURCES:.c=.o}
->>>>>>> d0b8bfeb
 
 #------------------------------------------------------------------------------
 # Compilation options, etc.
